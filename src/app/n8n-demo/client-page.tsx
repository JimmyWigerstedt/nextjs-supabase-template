--- conflicted
+++ resolved
@@ -11,12 +11,7 @@
   const [form, setForm] = useState({ test1: "", test2: "" });
 
   const { data, refetch } = clientApi.internal.getUserData.useQuery();
-
-<<<<<<< HEAD
   const { mutate: updateData, isPending: updating } =
-=======
-  const { mutate: updateData, isLoading: updating } =
->>>>>>> 892b6614
     clientApi.internal.updateUserData.useMutation({
       onSuccess: () => {
         toast.success("Data updated");
